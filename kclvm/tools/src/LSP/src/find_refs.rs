<<<<<<< HEAD
use crate::from_lsp::kcl_pos;
use crate::goto_def::{find_def_with_gs, goto_definition_with_gs};
use crate::to_lsp::lsp_location;
use crate::util::{parse_param_and_compile, Param};
use anyhow;
use kclvm_ast::ast::Program;
use kclvm_error::Position as KCLPos;
use kclvm_sema::core::global_state::GlobalState;
use kclvm_sema::resolver::scope::ProgramScope;
=======
use crate::from_lsp::{file_path_from_url, kcl_pos};
use crate::goto_def::{find_def_with_gs, goto_definition_with_gs};
use crate::to_lsp::lsp_location;
use crate::util::{parse_param_and_compile, Param};

use anyhow::Result;
use kclvm_ast::ast::Program;
use kclvm_error::Position as KCLPos;
use kclvm_parser::KCLModuleCache;
use kclvm_sema::core::global_state::GlobalState;
>>>>>>> c3481b63
use lsp_types::{Location, Url};
use parking_lot::RwLock;
use ra_ap_vfs::Vfs;
use std::collections::HashMap;
use std::sync::Arc;

pub(crate) fn find_refs<F: Fn(String) -> Result<(), anyhow::Error>>(
    _program: &Program,
    kcl_pos: &KCLPos,
    include_declaration: bool,
    word_index_map: Arc<RwLock<HashMap<Url, HashMap<String, Vec<Location>>>>>,
    vfs: Option<Arc<RwLock<Vfs>>>,
    logger: F,
    gs: &GlobalState,
<<<<<<< HEAD
) -> Result<Vec<Location>, String> {
    let def = find_def_with_gs(kcl_pos, &gs, true);
=======
    module_cache: Option<KCLModuleCache>,
) -> Result<Vec<Location>, String> {
    let def = find_def_with_gs(kcl_pos, gs, true);
>>>>>>> c3481b63
    match def {
        Some(def_ref) => match gs.get_symbols().get_symbol(def_ref) {
            Some(obj) => {
                let (start, end) = obj.get_range();
                // find all the refs of the def
                if let Some(def_loc) = lsp_location(start.filename.clone(), &start, &end) {
                    Ok(find_refs_from_def(
                        vfs,
                        word_index_map,
                        def_loc,
                        obj.get_name(),
                        include_declaration,
                        logger,
<<<<<<< HEAD
=======
                        module_cache,
>>>>>>> c3481b63
                    ))
                } else {
                    Err(format!("Invalid file path: {0}", start.filename))
                }
            }
            None => Err(String::from(
                "Found more than one definitions, reference not supported",
            )),
        },
        None => Err(String::from(
            "Definition item not found, result in no reference",
        )),
    }
}

pub(crate) fn find_refs_from_def<F: Fn(String) -> Result<(), anyhow::Error>>(
    vfs: Option<Arc<RwLock<Vfs>>>,
    word_index_map: Arc<RwLock<HashMap<Url, HashMap<String, Vec<Location>>>>>,
    def_loc: Location,
    name: String,
    include_declaration: bool,
    logger: F,
    module_cache: Option<KCLModuleCache>,
) -> Vec<Location> {
    let mut ref_locations = vec![];
    for (_, word_index) in &mut *word_index_map.write() {
        if let Some(mut locs) = word_index.get(name.as_str()).cloned() {
            if locs.len() >= 20 {
                let _ = logger(format!(
                    "Found more than 20 matched symbols, only the first 20 will be processed"
                ));
                locs = locs[0..20].to_vec();
            }
            let matched_locs: Vec<Location> = locs
                .into_iter()
                .filter(|ref_loc| {
                    // from location to real def
                    // return if the real def location matches the def_loc
<<<<<<< HEAD
                    let file_path = ref_loc.uri.path().to_string();
                    match parse_param_and_compile(
                        Param {
                            file: file_path.clone(),
                        },
                        vfs.clone(),
                    ) {
                        Ok((prog, scope, _, gs)) => {
                            let ref_pos = kcl_pos(&file_path, ref_loc.range.start);
                            if *ref_loc == def_loc && !include_declaration {
                                return false;
                            }
                            // find def from the ref_pos
                            if let Some(real_def) =
                                goto_definition_with_gs(&prog, &ref_pos, &scope, &gs)
                            {
                                match real_def {
                                    lsp_types::GotoDefinitionResponse::Scalar(real_def_loc) => {
                                        real_def_loc == def_loc
=======
                    match file_path_from_url(&ref_loc.uri) {
                        Ok(file_path) => {
                            match parse_param_and_compile(
                                Param {
                                    file: file_path.clone(),
                                    module_cache: module_cache.clone(),
                                },
                                vfs.clone(),
                            ) {
                                Ok((prog, _, _, gs)) => {
                                    let ref_pos = kcl_pos(&file_path, ref_loc.range.start);
                                    if *ref_loc == def_loc && !include_declaration {
                                        return false;
                                    }
                                    // find def from the ref_pos
                                    if let Some(real_def) =
                                        goto_definition_with_gs(&prog, &ref_pos, &gs)
                                    {
                                        match real_def {
                                            lsp_types::GotoDefinitionResponse::Scalar(
                                                real_def_loc,
                                            ) => real_def_loc == def_loc,
                                            _ => false,
                                        }
                                    } else {
                                        false
>>>>>>> c3481b63
                                    }
                                }
                                Err(err) => {
                                    let _ = logger(format!(
                                        "{file_path} compilation failed: {}",
                                        err.to_string()
                                    ));
                                    false
                                }
                            }
                        }
                        Err(err) => {
                            let _ = logger(format!("compilation failed: {}", err.to_string()));
                            false
                        }
                    }
                })
                .collect();
            ref_locations.extend(matched_locs);
        }
    }
    ref_locations
}

#[cfg(test)]
mod tests {
    use super::find_refs_from_def;
    use crate::util::build_word_index;
    use lsp_types::{Location, Position, Range, Url};
    use parking_lot::RwLock;
    use std::collections::HashMap;
    use std::path::PathBuf;
    use std::sync::Arc;

    fn logger(msg: String) -> Result<(), anyhow::Error> {
        println!("{}", msg);
        anyhow::Ok(())
    }

    fn check_locations_match(expect: Vec<Location>, actual: Vec<Location>) {
        assert_eq!(expect, actual)
    }

    fn setup_word_index_map(root: &str) -> HashMap<Url, HashMap<String, Vec<Location>>> {
        HashMap::from([(
            Url::from_file_path(root).unwrap(),
            build_word_index(root.to_string(), true).unwrap(),
        )])
    }

    #[test]
    fn find_refs_from_variable_test() {
        let root = PathBuf::from(env!("CARGO_MANIFEST_DIR"));
        let mut path = root.clone();
        path.push("src/test_data/find_refs_test/main.k");
        let path = path.to_str().unwrap();

        match lsp_types::Url::from_file_path(path) {
            Ok(url) => {
                let def_loc = Location {
                    uri: url.clone(),
                    range: Range {
                        start: Position::new(0, 0),
                        end: Position::new(0, 1),
                    },
                };
                let expect = vec![
                    Location {
                        uri: url.clone(),
                        range: Range {
                            start: Position::new(0, 0),
                            end: Position::new(0, 1),
                        },
                    },
                    Location {
                        uri: url.clone(),
                        range: Range {
                            start: Position::new(1, 4),
                            end: Position::new(1, 5),
                        },
                    },
                    Location {
                        uri: url.clone(),
                        range: Range {
                            start: Position::new(2, 4),
                            end: Position::new(2, 5),
                        },
                    },
                    Location {
                        uri: url.clone(),
                        range: Range {
                            start: Position::new(12, 14),
                            end: Position::new(12, 15),
                        },
                    },
                ];
                check_locations_match(
                    expect,
                    find_refs_from_def(
                        None,
                        Arc::new(RwLock::new(setup_word_index_map(path))),
                        def_loc,
                        "a".to_string(),
                        true,
                        logger,
                        None,
                    ),
                );
            }
            Err(_) => assert!(false, "file not found"),
        }
    }

    #[test]
    fn find_refs_include_declaration_test() {
        let root = PathBuf::from(env!("CARGO_MANIFEST_DIR"));
        let mut path = root.clone();
        path.push("src/test_data/find_refs_test/main.k");
        let path = path.to_str().unwrap();
        match lsp_types::Url::from_file_path(path) {
            Ok(url) => {
                let def_loc = Location {
                    uri: url.clone(),
                    range: Range {
                        start: Position::new(0, 0),
                        end: Position::new(0, 1),
                    },
                };
                let expect = vec![
                    Location {
                        uri: url.clone(),
                        range: Range {
                            start: Position::new(1, 4),
                            end: Position::new(1, 5),
                        },
                    },
                    Location {
                        uri: url.clone(),
                        range: Range {
                            start: Position::new(2, 4),
                            end: Position::new(2, 5),
                        },
                    },
                    Location {
                        uri: url.clone(),
                        range: Range {
                            start: Position::new(12, 14),
                            end: Position::new(12, 15),
                        },
                    },
                ];
                check_locations_match(
                    expect,
                    find_refs_from_def(
                        None,
                        Arc::new(RwLock::new(setup_word_index_map(path))),
                        def_loc,
                        "a".to_string(),
                        false,
                        logger,
                        None,
                    ),
                );
            }
            Err(_) => assert!(false, "file not found"),
        }
    }

    #[test]
    fn find_refs_from_schema_name_test() {
        let root = PathBuf::from(env!("CARGO_MANIFEST_DIR"));
        let mut path = root.clone();
        path.push("src/test_data/find_refs_test/main.k");
        let path = path.to_str().unwrap();
        match lsp_types::Url::from_file_path(path) {
            Ok(url) => {
                let def_loc = Location {
                    uri: url.clone(),
                    range: Range {
                        start: Position::new(4, 7),
                        end: Position::new(4, 11),
                    },
                };
                let expect = vec![
                    Location {
                        uri: url.clone(),
                        range: Range {
                            start: Position::new(4, 7),
                            end: Position::new(4, 11),
                        },
                    },
                    Location {
                        uri: url.clone(),
                        range: Range {
                            start: Position::new(8, 7),
                            end: Position::new(8, 11),
                        },
                    },
                    Location {
                        uri: url.clone(),
                        range: Range {
                            start: Position::new(11, 7),
                            end: Position::new(11, 11),
                        },
                    },
                ];
                check_locations_match(
                    expect,
                    find_refs_from_def(
                        None,
                        Arc::new(RwLock::new(setup_word_index_map(path))),
                        def_loc,
                        "Name".to_string(),
                        true,
                        logger,
                        None,
                    ),
                );
            }
            Err(_) => assert!(false, "file not found"),
        }
    }

    #[test]
    fn find_refs_from_schema_attr_test() {
        let root = PathBuf::from(env!("CARGO_MANIFEST_DIR"));
        let mut path = root.clone();
        path.push("src/test_data/find_refs_test/main.k");
        let path = path.to_str().unwrap();
        match lsp_types::Url::from_file_path(path) {
            Ok(url) => {
                let def_loc = Location {
                    uri: url.clone(),
                    range: Range {
                        start: Position::new(5, 4),
                        end: Position::new(5, 8),
                    },
                };
                let expect = vec![
                    Location {
                        uri: url.clone(),
                        range: Range {
                            start: Position::new(5, 4),
                            end: Position::new(5, 8),
                        },
                    },
                    Location {
                        uri: url.clone(),
                        range: Range {
                            start: Position::new(12, 8),
                            end: Position::new(12, 12),
                        },
                    },
                ];
                check_locations_match(
                    expect,
                    find_refs_from_def(
                        None,
                        Arc::new(RwLock::new(setup_word_index_map(path))),
                        def_loc,
                        "name".to_string(),
                        true,
                        logger,
                        None,
                    ),
                );
            }
            Err(_) => assert!(false, "file not found"),
        }
    }
}<|MERGE_RESOLUTION|>--- conflicted
+++ resolved
@@ -1,14 +1,3 @@
-<<<<<<< HEAD
-use crate::from_lsp::kcl_pos;
-use crate::goto_def::{find_def_with_gs, goto_definition_with_gs};
-use crate::to_lsp::lsp_location;
-use crate::util::{parse_param_and_compile, Param};
-use anyhow;
-use kclvm_ast::ast::Program;
-use kclvm_error::Position as KCLPos;
-use kclvm_sema::core::global_state::GlobalState;
-use kclvm_sema::resolver::scope::ProgramScope;
-=======
 use crate::from_lsp::{file_path_from_url, kcl_pos};
 use crate::goto_def::{find_def_with_gs, goto_definition_with_gs};
 use crate::to_lsp::lsp_location;
@@ -19,7 +8,6 @@
 use kclvm_error::Position as KCLPos;
 use kclvm_parser::KCLModuleCache;
 use kclvm_sema::core::global_state::GlobalState;
->>>>>>> c3481b63
 use lsp_types::{Location, Url};
 use parking_lot::RwLock;
 use ra_ap_vfs::Vfs;
@@ -34,14 +22,9 @@
     vfs: Option<Arc<RwLock<Vfs>>>,
     logger: F,
     gs: &GlobalState,
-<<<<<<< HEAD
-) -> Result<Vec<Location>, String> {
-    let def = find_def_with_gs(kcl_pos, &gs, true);
-=======
     module_cache: Option<KCLModuleCache>,
 ) -> Result<Vec<Location>, String> {
     let def = find_def_with_gs(kcl_pos, gs, true);
->>>>>>> c3481b63
     match def {
         Some(def_ref) => match gs.get_symbols().get_symbol(def_ref) {
             Some(obj) => {
@@ -55,10 +38,7 @@
                         obj.get_name(),
                         include_declaration,
                         logger,
-<<<<<<< HEAD
-=======
                         module_cache,
->>>>>>> c3481b63
                     ))
                 } else {
                     Err(format!("Invalid file path: {0}", start.filename))
@@ -97,27 +77,6 @@
                 .filter(|ref_loc| {
                     // from location to real def
                     // return if the real def location matches the def_loc
-<<<<<<< HEAD
-                    let file_path = ref_loc.uri.path().to_string();
-                    match parse_param_and_compile(
-                        Param {
-                            file: file_path.clone(),
-                        },
-                        vfs.clone(),
-                    ) {
-                        Ok((prog, scope, _, gs)) => {
-                            let ref_pos = kcl_pos(&file_path, ref_loc.range.start);
-                            if *ref_loc == def_loc && !include_declaration {
-                                return false;
-                            }
-                            // find def from the ref_pos
-                            if let Some(real_def) =
-                                goto_definition_with_gs(&prog, &ref_pos, &scope, &gs)
-                            {
-                                match real_def {
-                                    lsp_types::GotoDefinitionResponse::Scalar(real_def_loc) => {
-                                        real_def_loc == def_loc
-=======
                     match file_path_from_url(&ref_loc.uri) {
                         Ok(file_path) => {
                             match parse_param_and_compile(
@@ -144,7 +103,6 @@
                                         }
                                     } else {
                                         false
->>>>>>> c3481b63
                                     }
                                 }
                                 Err(err) => {
