--- conflicted
+++ resolved
@@ -181,10 +181,7 @@
         Some(snapshot.vfs.clone()),
         log,
         &db.gs,
-<<<<<<< HEAD
-=======
         module_cache,
->>>>>>> c3481b63
     ) {
         core::result::Result::Ok(locations) => Ok(Some(locations)),
         Err(msg) => {
@@ -327,10 +324,7 @@
         Some(snapshot.vfs.clone()),
         log,
         &db.gs,
-<<<<<<< HEAD
-=======
         snapshot.module_cache.clone(),
->>>>>>> c3481b63
     );
     match references {
         Result::Ok(locations) => {
